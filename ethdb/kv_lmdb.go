package ethdb

import (
	"bytes"
	"context"
	"encoding/binary"
	"fmt"
	"io/ioutil"
	"os"
	"path"
	"runtime"
	"sync"
	"time"

	"github.com/c2h5oh/datasize"
	"github.com/ledgerwatch/lmdb-go/lmdb"
	"github.com/ledgerwatch/turbo-geth/common/dbutils"
	"github.com/ledgerwatch/turbo-geth/log"
	"github.com/ledgerwatch/turbo-geth/metrics"
	"github.com/prometheus/tsdb/fileutil"
)

var _ DbCopier = &LmdbKV{}

var (
	lmdbPutDirectTimer  = metrics.NewRegisteredTimer("lmdb/put/direct", nil)
	lmdbPutRewriteTimer = metrics.NewRegisteredTimer("lmdb/put/rewrite", nil)
	lmdbSeekExactTimer  = metrics.NewRegisteredTimer("lmdb/seek/exact", nil)
)

const (
	NonExistingDBI dbutils.DBI = 999_999_999
)

const (
	TxRO = 1
	TxRW
)

var (
	LMDBDefaultMapSize          = 2 * datasize.TB
	LMDBDefaultMaxFreelistReuse = uint(1000) // measured in pages
)

type BucketConfigsFunc func(defaultBuckets dbutils.BucketsCfg) dbutils.BucketsCfg
type LmdbOpts struct {
	inMem            bool
	readOnly         bool
	path             string
	exclusive        bool
	bucketsCfg       BucketConfigsFunc
	mapSize          datasize.ByteSize
	maxFreelistReuse uint
}

func (opts LmdbOpts) Path(path string) LmdbOpts {
	opts.path = path
	return opts
}

func (opts LmdbOpts) Set(opt LmdbOpts) LmdbOpts {
	return opt
}

func (opts LmdbOpts) InMem() LmdbOpts {
	opts.inMem = true
	return opts
}

func (opts LmdbOpts) MapSize(sz datasize.ByteSize) LmdbOpts {
	opts.mapSize = sz
	return opts
}

func (opts LmdbOpts) MaxFreelistReuse(pages uint) LmdbOpts {
	opts.maxFreelistReuse = pages
	return opts
}

func (opts LmdbOpts) ReadOnly() LmdbOpts {
	opts.readOnly = true
	return opts
}

func (opts LmdbOpts) Exclusive() LmdbOpts {
	opts.exclusive = true
	return opts
}

func (opts LmdbOpts) WithBucketsConfig(f BucketConfigsFunc) LmdbOpts {
	opts.bucketsCfg = f
	return opts
}

func DefaultBucketConfigs(defaultBuckets dbutils.BucketsCfg) dbutils.BucketsCfg {
	return defaultBuckets
}

func (opts LmdbOpts) Open() (kv KV, err error) {
	env, err := lmdb.NewEnv()
	if err != nil {
		return nil, err
	}
	err = env.SetMaxDBs(100)
	if err != nil {
		return nil, err
	}

	var logger log.Logger
	if opts.inMem {
		logger = log.New("lmdb", "inMem")
		opts.path, err = ioutil.TempDir(os.TempDir(), "lmdb")
		if err != nil {
			return nil, err
		}
	} else {
		logger = log.New("lmdb", path.Base(opts.path))
	}

	if opts.mapSize == 0 {
		if opts.inMem {
			opts.mapSize = 128 * datasize.MB
		} else {
			opts.mapSize = LMDBDefaultMapSize
		}
	}
	if err = env.SetMapSize(int64(opts.mapSize.Bytes())); err != nil {
		return nil, err
	}

	if opts.maxFreelistReuse == 0 {
		opts.maxFreelistReuse = LMDBDefaultMaxFreelistReuse
	}
	if err = env.SetMaxFreelistReuse(opts.maxFreelistReuse); err != nil {
		return nil, err
	}

	if !opts.readOnly {
		if err = os.MkdirAll(opts.path, 0744); err != nil {
			return nil, fmt.Errorf("could not create dir: %s, %w", opts.path, err)
		}
	}

	var flags uint = 0 // lmdb.NoReadahead
	if opts.readOnly {
		flags |= lmdb.Readonly
	}
	if opts.inMem {
		flags |= lmdb.NoMetaSync
	}
	flags |= lmdb.NoSync

	var exclusiveLock fileutil.Releaser
	if opts.exclusive {
		exclusiveLock, _, err = fileutil.Flock(path.Join(opts.path, "LOCK"))
		if err != nil {
			return nil, fmt.Errorf("failed exclusive Flock for lmdb, path=%s: %w", opts.path, err)
		}
		defer func() { // if kv.Open() returns error - then kv.Close() will not called - just release lock
			if err != nil && exclusiveLock != nil {
				_ = exclusiveLock.Release()
			}
		}()
	} else { // try exclusive lock (release immediately)
		exclusiveLock, _, err = fileutil.Flock(path.Join(opts.path, "LOCK"))
		if err != nil {
			return nil, fmt.Errorf("failed exclusive Flock for lmdb, path=%s: %w", opts.path, err)
		}
		_ = exclusiveLock.Release()
	}

	db := &LmdbKV{
		exclusiveLock: exclusiveLock,
		opts:          opts,
		env:           env,
		log:           logger,
		wg:            &sync.WaitGroup{},
		buckets:       dbutils.BucketsCfg{},
	}

	err = env.Open(opts.path, flags, 0664)
	if err != nil {
		return nil, fmt.Errorf("%w, path: %s", err, opts.path)
	}

	customBuckets := opts.bucketsCfg(dbutils.BucketsConfigs)
	for name, cfg := range customBuckets { // copy map to avoid changing global variable
		db.buckets[name] = cfg
	}

	// Open or create buckets
	if opts.readOnly {
		tx, innerErr := db.Begin(context.Background(), nil, RO)
		if innerErr != nil {
			return nil, innerErr
		}
		for name, cfg := range db.buckets {
			if cfg.IsDeprecated {
				continue
			}
			if err = tx.(BucketMigrator).CreateBucket(name); err != nil {
				return nil, err
			}
		}
		err = tx.Commit(context.Background())
		if err != nil {
			return nil, err
		}
	} else {
		if err := db.Update(context.Background(), func(tx Tx) error {
			for name, cfg := range db.buckets {
				if cfg.IsDeprecated {
					continue
				}
				if err := tx.(BucketMigrator).CreateBucket(name); err != nil {
					return err
				}
			}
			return nil
		}); err != nil {
			return nil, err
		}
	}

	// Configure buckets and open deprecated buckets
	if err := env.View(func(tx *lmdb.Txn) error {
		for name, cfg := range db.buckets {
			// Open deprecated buckets if they exist, don't create
			if !cfg.IsDeprecated {
				continue
			}
			dbi, createErr := tx.OpenDBI(name, 0)
			if createErr != nil {
				if lmdb.IsNotFound(createErr) {
					cnfCopy := db.buckets[name]
					cnfCopy.DBI = NonExistingDBI
					db.buckets[name] = cnfCopy
					continue // if deprecated bucket couldn't be open - then it's deleted and it's fine
				} else {
					return createErr
				}
			}
			cnfCopy := db.buckets[name]
			cnfCopy.DBI = dbutils.DBI(dbi)

			switch cnfCopy.CustomDupComparator {
			case dbutils.DupCmpSuffix32:
				if err := tx.SetDupCmpExcludeSuffix32(dbi); err != nil {
					return err
				}
			}
			db.buckets[name] = cnfCopy
		}
		return nil
	}); err != nil {
		return nil, err
	}

	if !opts.inMem {
		if staleReaders, err := db.env.ReaderCheck(); err != nil {
			db.log.Error("failed ReaderCheck", "err", err)
		} else if staleReaders > 0 {
			db.log.Debug("cleared reader slots from dead processes", "amount", staleReaders)
		}
	}
	return db, nil
}

func (opts LmdbOpts) MustOpen() KV {
	db, err := opts.Open()
	if err != nil {
		panic(fmt.Errorf("fail to open lmdb: %w", err))
	}
	return db
}

type LmdbKV struct {
	opts          LmdbOpts
	env           *lmdb.Env
	log           log.Logger
	buckets       dbutils.BucketsCfg
	wg            *sync.WaitGroup
	exclusiveLock fileutil.Releaser
}

func NewLMDB() LmdbOpts {
	return LmdbOpts{bucketsCfg: DefaultBucketConfigs}
}
func (db *LmdbKV) NewDbWithTheSameParameters() *ObjectDatabase {
	opts := db.opts
	return NewObjectDatabase(NewLMDB().Set(opts).MustOpen())
}

// Close closes db
// All transactions must be closed before closing the database.
func (db *LmdbKV) Close() {
	if db.env != nil {
		db.wg.Wait()
	}

	if db.exclusiveLock != nil {
		_ = db.exclusiveLock.Release()
	}

	if db.env != nil {
		env := db.env
		db.env = nil
		if err := env.Close(); err != nil {
			db.log.Warn("failed to close DB", "err", err)
		} else {
			db.log.Info("database closed (LMDB)")
		}
	}

	if db.opts.inMem {
		if err := os.RemoveAll(db.opts.path); err != nil {
			db.log.Warn("failed to remove in-mem db file", "err", err)
		}
	}
}

func (db *LmdbKV) DiskSize(_ context.Context) (uint64, error) {
	stats, err := db.env.Stat()
	if err != nil {
		return 0, fmt.Errorf("could not read database size: %w", err)
	}
	return uint64(stats.PSize) * (stats.LeafPages + stats.BranchPages + stats.OverflowPages), nil
}

func (db *LmdbKV) Begin(_ context.Context, parent Tx, flags TxFlags) (Tx, error) {
	if db.env == nil {
		return nil, fmt.Errorf("db closed")
	}
	isSubTx := parent != nil
	if !isSubTx {
		runtime.LockOSThread()
		db.wg.Add(1)
	}

	nativeFlags := uint(0)
	if flags&RO != 0 {
		nativeFlags |= lmdb.Readonly
	}
	var parentTx *lmdb.Txn
	if parent != nil {
		parentTx = parent.(*lmdbTx).tx
	}
	tx, err := db.env.BeginTxn(parentTx, nativeFlags)
	if err != nil {
		if !isSubTx {
			runtime.UnlockOSThread() // unlock only in case of error. normal flow is "defer .Rollback()"
		}
		return nil, err
	}
	tx.RawRead = true
	return &lmdbTx{
		db:      db,
		tx:      tx,
		isSubTx: isSubTx,
		flags:   flags,
	}, nil
}

type lmdbTx struct {
	isSubTx bool
	flags   TxFlags
	tx      *lmdb.Txn
	db      *LmdbKV
	cursors []*lmdb.Cursor
}

type LmdbCursor struct {
	tx         *lmdbTx
	bucketName string
	dbi        lmdb.DBI
	bucketCfg  dbutils.BucketConfigItem
	prefix     []byte

	c *lmdb.Cursor
}

func (db *LmdbKV) Env() *lmdb.Env {
	return db.env
}

func (db *LmdbKV) AllDBI() map[string]dbutils.DBI {
	res := map[string]dbutils.DBI{}
	for name, cfg := range db.buckets {
		res[name] = cfg.DBI
	}
	return res
}

func (db *LmdbKV) AllBuckets() dbutils.BucketsCfg {
	return db.buckets
}

func (tx *lmdbTx) Comparator(bucket string) dbutils.CmpFunc {
	b := tx.db.buckets[bucket]
	return chooseComparator(tx.tx, lmdb.DBI(b.DBI), b)
}

// Cmp - this func follow bytes.Compare return style: The result will be 0 if a==b, -1 if a < b, and +1 if a > b.
func (tx *lmdbTx) Cmp(bucket string, a, b []byte) int {
	return tx.tx.Cmp(lmdb.DBI(tx.db.buckets[bucket].DBI), a, b)
}

// DCmp - this func follow bytes.Compare return style: The result will be 0 if a==b, -1 if a < b, and +1 if a > b.
func (tx *lmdbTx) DCmp(bucket string, a, b []byte) int {
	return tx.tx.DCmp(lmdb.DBI(tx.db.buckets[bucket].DBI), a, b)
}

// All buckets stored as keys of un-named bucket
func (tx *lmdbTx) ExistingBuckets() ([]string, error) {
	var res []string
	rawTx := tx.tx
	root, err := rawTx.OpenRoot(0)
	if err != nil {
		return nil, err
	}
	c, err := rawTx.OpenCursor(root)
	if err != nil {
		return nil, err
	}
	for k, _, _ := c.Get(nil, nil, lmdb.First); k != nil; k, _, _ = c.Get(nil, nil, lmdb.Next) {
		res = append(res, string(k))
	}
	c.Close()
	return res, nil
}

func (db *LmdbKV) View(ctx context.Context, f func(tx Tx) error) (err error) {
	if db.env == nil {
		return fmt.Errorf("db closed")
	}
	db.wg.Add(1)
	defer db.wg.Done()

	// can't use db.evn.View method - because it calls commit for read transactions - it conflicts with write transactions.
	tx, err := db.Begin(ctx, nil, RO)
	if err != nil {
		return err
	}
	defer tx.Rollback()

	return f(tx)
}

func (db *LmdbKV) Update(ctx context.Context, f func(tx Tx) error) (err error) {
	if db.env == nil {
		return fmt.Errorf("db closed")
	}
	db.wg.Add(1)
	defer db.wg.Done()

	tx, err := db.Begin(ctx, nil, RW)
	if err != nil {
		return err
	}
	defer tx.Rollback()
	err = f(tx)
	if err != nil {
		return err
	}
	err = tx.Commit(ctx)
	if err != nil {
		return err
	}
	return nil
}

func (tx *lmdbTx) CreateBucket(name string) error {
	var flags = tx.db.buckets[name].Flags
	var nativeFlags uint
	if !tx.db.opts.readOnly {
		nativeFlags |= lmdb.Create
	}
	switch flags {
	case dbutils.DupSort:
		nativeFlags |= lmdb.DupSort
	case dbutils.DupFixed:
		nativeFlags |= lmdb.DupFixed
	}
	dbi, err := tx.tx.OpenDBI(name, nativeFlags)
	if err != nil {
		return err
	}
	cnfCopy := tx.db.buckets[name]
	cnfCopy.DBI = dbutils.DBI(dbi)

	switch cnfCopy.CustomDupComparator {
	case dbutils.DupCmpSuffix32:
		if err := tx.tx.SetDupCmpExcludeSuffix32(dbi); err != nil {
			return err
		}
	}

	tx.db.buckets[name] = cnfCopy

	return nil
}

func chooseComparator(tx *lmdb.Txn, dbi lmdb.DBI, cnfCopy dbutils.BucketConfigItem) dbutils.CmpFunc {
	if cnfCopy.CustomComparator == dbutils.DefaultCmp && cnfCopy.CustomDupComparator == dbutils.DefaultCmp {
		if cnfCopy.Flags&lmdb.DupSort == 0 {
			return dbutils.DefaultCmpFunc
		}
		return dbutils.DefaultDupCmpFunc
	}
	if cnfCopy.Flags&lmdb.DupSort == 0 {
		return CustomCmpFunc(tx, dbi)
	}
	return CustomDupCmpFunc(tx, dbi)
}

func CustomCmpFunc(tx *lmdb.Txn, dbi lmdb.DBI) dbutils.CmpFunc {
	return func(k1, k2, v1, v2 []byte) int {
		return tx.Cmp(dbi, k1, k2)
	}
}

func CustomDupCmpFunc(tx *lmdb.Txn, dbi lmdb.DBI) dbutils.CmpFunc {
	return func(k1, k2, v1, v2 []byte) int {
		cmp := tx.Cmp(dbi, k1, k2)
		if cmp == 0 {
			cmp = tx.DCmp(dbi, v1, v2)
		}
		return cmp
	}
}

func (tx *lmdbTx) dropEvenIfBucketIsNotDeprecated(name string) error {
	dbi := tx.db.buckets[name].DBI
	// if bucket was not open on db start, then it's may be deprecated
	// try to open it now without `Create` flag, and if fail then nothing to drop
	if dbi == NonExistingDBI {
		nativeDBI, err := tx.tx.OpenDBI(name, 0)
		if err != nil {
			if lmdb.IsNotFound(err) {
				return nil // DBI doesn't exists means no drop needed
			}
			return err
		}
		dbi = dbutils.DBI(nativeDBI)
	}
	if err := tx.tx.Drop(lmdb.DBI(dbi), true); err != nil {
		return err
	}
	cnfCopy := tx.db.buckets[name]
	cnfCopy.DBI = NonExistingDBI
	tx.db.buckets[name] = cnfCopy
	return nil
}

func (tx *lmdbTx) ClearBucket(bucket string) error {
	if err := tx.dropEvenIfBucketIsNotDeprecated(bucket); err != nil {
		return err
	}
	return tx.CreateBucket(bucket)
}

func (tx *lmdbTx) DropBucket(bucket string) error {
	if cfg, ok := tx.db.buckets[bucket]; !(ok && cfg.IsDeprecated) {
		return fmt.Errorf("%w, bucket: %s", ErrAttemptToDeleteNonDeprecatedBucket, bucket)
	}

	return tx.dropEvenIfBucketIsNotDeprecated(bucket)
}

func (tx *lmdbTx) ExistsBucket(bucket string) bool {
	if cfg, ok := tx.db.buckets[bucket]; ok {
		return cfg.DBI != NonExistingDBI
	}
	return false
}

func (tx *lmdbTx) Commit(ctx context.Context) error {
	if tx.db.env == nil {
		return fmt.Errorf("db closed")
	}
	if tx.tx == nil {
		return nil
	}
	defer func() {
		tx.tx = nil
		if !tx.isSubTx {
			tx.db.wg.Done()
			runtime.UnlockOSThread()
		}
	}()
	tx.closeCursors()

	commitTimer := time.Now()
	if err := tx.tx.Commit(); err != nil {
		return err
	}
	commitTook := time.Since(commitTimer)
	if commitTook > 20*time.Second {
		log.Info("Batch", "commit", commitTook)
	}

	if !tx.isSubTx && !tx.db.opts.readOnly && !tx.db.opts.inMem { // call fsync only after main transaction commit
		fsyncTimer := time.Now()
<<<<<<< HEAD
		if err := tx.db.env.Sync(false); err != nil {
=======
		if err := tx.db.env.Sync(tx.flags&NoSync == 0); err != nil {
>>>>>>> 62ef744a
			log.Warn("fsync after commit failed", "err", err)
		}
		fsyncTook := time.Since(fsyncTimer)
		if fsyncTook > 20*time.Second {
			log.Info("Batch", "fsync", fsyncTook)
		}
	}
	return nil
}

func (tx *lmdbTx) Rollback() {
	if tx.db.env == nil {
		return
	}
	if tx.tx == nil {
		return
	}
	defer func() {
		tx.tx = nil
		if !tx.isSubTx {
			tx.db.wg.Done()
			runtime.UnlockOSThread()
		}
	}()
	tx.closeCursors()
	tx.tx.Abort()
}

func (tx *lmdbTx) get(dbi lmdb.DBI, key []byte) ([]byte, error) {
	return tx.tx.Get(dbi, key)
}

func (tx *lmdbTx) closeCursors() {
	for _, c := range tx.cursors {
		if c != nil {
			c.Close()
		}
	}
	tx.cursors = []*lmdb.Cursor{}
}

func (c *LmdbCursor) Prefix(v []byte) Cursor {
	c.prefix = v
	return c
}

func (c *LmdbCursor) Prefetch(v uint) Cursor {
	//c.cursorOpts.PrefetchSize = int(v)
	return c
}

func (tx *lmdbTx) GetOne(bucket string, key []byte) ([]byte, error) {
	b := tx.db.buckets[bucket]
	if b.AutoDupSortKeysConversion && len(key) == b.DupFromLen {
		from, to := b.DupFromLen, b.DupToLen
		c := tx.Cursor(bucket).(*LmdbCursor)
		if err := c.initCursor(); err != nil {
			return nil, err
		}
		defer c.Close()
		_, v, err := c.getBothRange(key[:to], key[to:])
		if err != nil {
			if lmdb.IsNotFound(err) {
				return nil, nil
			}
			return nil, err
		}
		if !bytes.Equal(key[to:], v[:from-to]) {
			return nil, nil
		}
		return v[from-to:], nil
	}

	val, err := tx.get(lmdb.DBI(b.DBI), key)
	if err != nil {
		if lmdb.IsNotFound(err) {
			return nil, nil
		}
		return nil, err
	}
	return val, nil
}

func (tx *lmdbTx) HasOne(bucket string, key []byte) (bool, error) {
	b := tx.db.buckets[bucket]
	if b.AutoDupSortKeysConversion && len(key) == b.DupFromLen {
		from, to := b.DupFromLen, b.DupToLen
		c := tx.Cursor(bucket).(*LmdbCursor)
		if err := c.initCursor(); err != nil {
			return false, err
		}
		defer c.Close()
		_, v, err := c.getBothRange(key[:to], key[to:])
		if err != nil {
			if lmdb.IsNotFound(err) {
				return false, nil
			}
			return false, err
		}
		return bytes.Equal(key[to:], v[:from-to]), nil
	}

	if _, err := tx.get(lmdb.DBI(b.DBI), key); err == nil {
		return true, nil
	} else if lmdb.IsNotFound(err) {
		return false, nil
	} else {
		return false, err
	}
}

func (tx *lmdbTx) Sequence(bucket string, amount uint64) (uint64, error) {
	c := tx.Cursor(dbutils.Sequence)
	defer c.Close()
	_, v, err := c.SeekExact([]byte(bucket))
	if err != nil && !lmdb.IsNotFound(err) {
		return 0, err
	}

	var currentV uint64 = 0
	if len(v) > 0 {
		currentV = binary.BigEndian.Uint64(v)
	}

	newVBytes := make([]byte, 8)
	binary.BigEndian.PutUint64(newVBytes, currentV+amount)
	err = c.Put([]byte(bucket), newVBytes)
	if err != nil {
		return 0, err
	}
	return currentV, nil
}

func (tx *lmdbTx) BucketSize(name string) (uint64, error) {
	st, err := tx.tx.Stat(lmdb.DBI(tx.db.buckets[name].DBI))
	if err != nil {
		return 0, err
	}
	return (st.LeafPages + st.BranchPages + st.OverflowPages) * uint64(os.Getpagesize()), nil
}

func (tx *lmdbTx) BucketStat(name string) (*lmdb.Stat, error) {
	if name == "freelist" || name == "gc" || name == "free_list" { //nolint:goconst
		return tx.tx.Stat(lmdb.DBI(0))
	}
	if name == "root" { //nolint:goconst
		return tx.tx.Stat(lmdb.DBI(1))
	}
	return tx.tx.Stat(lmdb.DBI(tx.db.buckets[name].DBI))
}

func (tx *lmdbTx) Cursor(bucket string) Cursor {
	b := tx.db.buckets[bucket]
	if b.AutoDupSortKeysConversion {
		return tx.stdCursor(bucket)
	}

	if b.Flags&dbutils.DupFixed != 0 {
		return tx.CursorDupFixed(bucket)
	}

	if b.Flags&dbutils.DupSort != 0 {
		return tx.CursorDupSort(bucket)
	}

	return tx.stdCursor(bucket)
}

func (tx *lmdbTx) stdCursor(bucket string) Cursor {
	b := tx.db.buckets[bucket]
	return &LmdbCursor{bucketName: bucket, tx: tx, bucketCfg: b, dbi: lmdb.DBI(tx.db.buckets[bucket].DBI)}
}

func (tx *lmdbTx) CursorDupSort(bucket string) CursorDupSort {
	basicCursor := tx.stdCursor(bucket).(*LmdbCursor)
	return &LmdbDupSortCursor{LmdbCursor: basicCursor}
}

func (tx *lmdbTx) CursorDupFixed(bucket string) CursorDupFixed {
	basicCursor := tx.CursorDupSort(bucket).(*LmdbDupSortCursor)
	return &LmdbDupFixedCursor{LmdbDupSortCursor: basicCursor}
}

// methods here help to see better pprof picture
func (c *LmdbCursor) set(k []byte) ([]byte, []byte, error)    { return c.c.Get(k, nil, lmdb.Set) }
func (c *LmdbCursor) getCurrent() ([]byte, []byte, error)     { return c.c.Get(nil, nil, lmdb.GetCurrent) }
func (c *LmdbCursor) first() ([]byte, []byte, error)          { return c.c.Get(nil, nil, lmdb.First) }
func (c *LmdbCursor) next() ([]byte, []byte, error)           { return c.c.Get(nil, nil, lmdb.Next) }
func (c *LmdbCursor) nextDup() ([]byte, []byte, error)        { return c.c.Get(nil, nil, lmdb.NextDup) }
func (c *LmdbCursor) nextNoDup() ([]byte, []byte, error)      { return c.c.Get(nil, nil, lmdb.NextNoDup) }
func (c *LmdbCursor) prev() ([]byte, []byte, error)           { return c.c.Get(nil, nil, lmdb.Prev) }
func (c *LmdbCursor) prevDup() ([]byte, []byte, error)        { return c.c.Get(nil, nil, lmdb.PrevDup) }
func (c *LmdbCursor) prevNoDup() ([]byte, []byte, error)      { return c.c.Get(nil, nil, lmdb.PrevNoDup) }
func (c *LmdbCursor) last() ([]byte, []byte, error)           { return c.c.Get(nil, nil, lmdb.Last) }
func (c *LmdbCursor) delCurrent() error                       { return c.c.Del(lmdb.Current) }
func (c *LmdbCursor) delNoDupData() error                     { return c.c.Del(lmdb.NoDupData) }
func (c *LmdbCursor) put(k, v []byte) error                   { return c.c.Put(k, v, 0) }
func (c *LmdbCursor) putCurrent(k, v []byte) error            { return c.c.Put(k, v, lmdb.Current) }
func (c *LmdbCursor) putNoOverwrite(k, v []byte) error        { return c.c.Put(k, v, lmdb.NoOverwrite) }
func (c *LmdbCursor) putNoDupData(k, v []byte) error          { return c.c.Put(k, v, lmdb.NoDupData) }
func (c *LmdbCursor) append(k, v []byte) error                { return c.c.Put(k, v, lmdb.Append) }
func (c *LmdbCursor) appendDup(k, v []byte) error             { return c.c.Put(k, v, lmdb.AppendDup) }
func (c *LmdbCursor) reserve(k []byte, n int) ([]byte, error) { return c.c.PutReserve(k, n, 0) }
func (c *LmdbCursor) getBoth(k, v []byte) ([]byte, []byte, error) {
	return c.c.Get(k, v, lmdb.GetBoth)
}
func (c *LmdbCursor) setRange(k []byte) ([]byte, []byte, error) {
	return c.c.Get(k, nil, lmdb.SetRange)
}
func (c *LmdbCursor) getBothRange(k, v []byte) ([]byte, []byte, error) {
	return c.c.Get(k, v, lmdb.GetBothRange)
}
func (c *LmdbCursor) firstDup() ([]byte, error) {
	_, v, err := c.c.Get(nil, nil, lmdb.FirstDup)
	return v, err
}
func (c *LmdbCursor) lastDup(k []byte) ([]byte, error) {
	_, v, err := c.c.Get(k, nil, lmdb.LastDup)
	return v, err
}

func (c *LmdbCursor) initCursor() error {
	if c.c != nil {
		return nil
	}
	tx := c.tx

	var err error
	c.c, err = tx.tx.OpenCursor(c.dbi)
	if err != nil {
		return err
	}

	// add to auto-cleanup on end of transactions
	if tx.cursors == nil {
		tx.cursors = make([]*lmdb.Cursor, 0, 1)
	}
	tx.cursors = append(tx.cursors, c.c)
	return nil
}

func (c *LmdbCursor) Count() (uint64, error) {
	st, err := c.tx.tx.Stat(c.dbi)
	if err != nil {
		return 0, err
	}
	return st.Entries, nil
}

func (c *LmdbCursor) First() ([]byte, []byte, error) {
	if c.c == nil {
		if err := c.initCursor(); err != nil {
			return []byte{}, nil, err
		}
	}

	return c.Seek(c.prefix)
}

func (c *LmdbCursor) Last() ([]byte, []byte, error) {
	if c.c == nil {
		if err := c.initCursor(); err != nil {
			return []byte{}, nil, err
		}
	}

	if c.prefix != nil {
		return []byte{}, nil, fmt.Errorf(".Last doesn't support c.prefix yet")
	}

	k, v, err := c.last()
	if err != nil {
		if lmdb.IsNotFound(err) {
			return nil, nil, nil
		}
		err = fmt.Errorf("failed LmdbKV cursor.Last(): %w, bucket: %s", err, c.bucketName)
		return []byte{}, nil, err
	}

	b := c.bucketCfg
	if b.AutoDupSortKeysConversion && len(k) == b.DupToLen {
		keyPart := b.DupFromLen - b.DupToLen
		k = append(k, v[:keyPart]...)
		v = v[keyPart:]
	}

	return k, v, nil
}

func (c *LmdbCursor) Seek(seek []byte) (k, v []byte, err error) {
	if c.c == nil {
		if err := c.initCursor(); err != nil {
			return []byte{}, nil, err
		}
	}

	if c.bucketCfg.AutoDupSortKeysConversion {
		return c.seekDupSort(seek)
	}

	if len(seek) == 0 {
		k, v, err = c.first()
	} else {
		k, v, err = c.setRange(seek)
	}
	if err != nil {
		if lmdb.IsNotFound(err) {
			return nil, nil, nil
		}
		err = fmt.Errorf("failed LmdbKV cursor.Seek(): %w, bucket: %s,  key: %x", err, c.bucketName, seek)
		return []byte{}, nil, err
	}
	if c.prefix != nil && !bytes.HasPrefix(k, c.prefix) {
		k, v = nil, nil
	}

	return k, v, nil
}

func (c *LmdbCursor) seekDupSort(seek []byte) (k, v []byte, err error) {
	b := c.bucketCfg
	from, to := b.DupFromLen, b.DupToLen
	if len(seek) == 0 {
		k, v, err = c.first()
		if err != nil {
			if lmdb.IsNotFound(err) {
				return nil, nil, nil
			}
			return []byte{}, nil, err
		}
		if c.prefix != nil && !bytes.HasPrefix(k, c.prefix) {
			k, v = nil, nil
		}
		if len(k) == to {
			k2 := make([]byte, 0, len(k)+from-to)
			k2 = append(append(k2, k...), v[:from-to]...)
			v = v[from-to:]
			k = k2
		}
		return k, v, nil
	}

	var seek1, seek2 []byte
	if len(seek) > to {
		seek1, seek2 = seek[:to], seek[to:]
	} else {
		seek1 = seek
	}
	k, v, err = c.setRange(seek1)
	if err != nil {
		if lmdb.IsNotFound(err) {
			return nil, nil, nil
		}

		return []byte{}, nil, err
	}

	if seek2 != nil && bytes.Equal(seek1, k) {
		k, v, err = c.getBothRange(seek1, seek2)
		if err != nil && lmdb.IsNotFound(err) {
			k, v, err = c.next()
			if err != nil {
				if lmdb.IsNotFound(err) {
					return nil, nil, nil
				}
				return []byte{}, nil, err
			}
		} else if err != nil {
			return []byte{}, nil, err
		}
	}

	if len(k) == to {
		k2 := make([]byte, 0, len(k)+from-to)
		k2 = append(append(k2, k...), v[:from-to]...)
		v = v[from-to:]
		k = k2
	}

	if c.prefix != nil && !bytes.HasPrefix(k, c.prefix) {
		k, v = nil, nil
	}
	return k, v, nil
}

func (c *LmdbCursor) Next() (k, v []byte, err error) {
	if c.c == nil {
		if err = c.initCursor(); err != nil {
			log.Error("init cursor", "err", err)
		}
	}

	k, v, err = c.next()
	if err != nil {
		if lmdb.IsNotFound(err) {
			return nil, nil, nil
		}
		return []byte{}, nil, fmt.Errorf("failed LmdbKV cursor.Next(): %w", err)
	}

	b := c.bucketCfg
	if b.AutoDupSortKeysConversion && len(k) == b.DupToLen {
		keyPart := b.DupFromLen - b.DupToLen
		k = append(k, v[:keyPart]...)
		v = v[keyPart:]
	}

	if c.prefix != nil && !bytes.HasPrefix(k, c.prefix) {
		k, v = nil, nil
	}

	return k, v, nil
}

func (c *LmdbCursor) Prev() (k, v []byte, err error) {
	if c.c == nil {
		if err = c.initCursor(); err != nil {
			log.Error("init cursor", "err", err)
		}
	}

	k, v, err = c.prev()
	if err != nil {
		if lmdb.IsNotFound(err) {
			return nil, nil, nil
		}
		return []byte{}, nil, fmt.Errorf("failed LmdbKV cursor.Prev(): %w", err)
	}

	b := c.bucketCfg
	if b.AutoDupSortKeysConversion && len(k) == b.DupToLen {
		keyPart := b.DupFromLen - b.DupToLen
		k = append(k, v[:keyPart]...)
		v = v[keyPart:]
	}

	if c.prefix != nil && !bytes.HasPrefix(k, c.prefix) {
		k, v = nil, nil
	}

	return k, v, nil
}

// Current - return key/data at current cursor position
func (c *LmdbCursor) Current() ([]byte, []byte, error) {
	if c.c == nil {
		if err := c.initCursor(); err != nil {
			return []byte{}, nil, err
		}
	}

	k, v, err := c.getCurrent()
	if err != nil {
		if lmdb.IsNotFound(err) {
			return nil, nil, nil
		}
		return []byte{}, nil, err
	}

	b := c.bucketCfg
	if b.AutoDupSortKeysConversion && len(k) == b.DupToLen {
		keyPart := b.DupFromLen - b.DupToLen
		k = append(k, v[:keyPart]...)
		v = v[keyPart:]
	}

	if c.prefix != nil && !bytes.HasPrefix(k, c.prefix) {
		k, v = nil, nil
	}

	return k, v, nil
}

func (c *LmdbCursor) Delete(k, v []byte) error {
	if c.c == nil {
		if err := c.initCursor(); err != nil {
			return err
		}
	}

	if c.bucketCfg.AutoDupSortKeysConversion {
		return c.deleteDupSort(k)
	}

	if c.bucketCfg.Flags&lmdb.DupSort != 0 {
		_, _, err := c.getBoth(k, v)
		if err != nil {
			if lmdb.IsNotFound(err) {
				return nil
			}
			return err
		}
		return c.delCurrent()
	}

	_, _, err := c.set(k)
	if err != nil {
		if lmdb.IsNotFound(err) {
			return nil
		}
		return err
	}

	return c.delCurrent()
}

// DeleteCurrent This function deletes the key/data pair to which the cursor refers.
// This does not invalidate the cursor, so operations such as MDB_NEXT
// can still be used on it.
// Both MDB_NEXT and MDB_GET_CURRENT will return the same record after
// this operation.
func (c *LmdbCursor) DeleteCurrent() error {
	if c.c == nil {
		if err := c.initCursor(); err != nil {
			return err
		}
	}

	return c.delCurrent()
}

func (c *LmdbCursor) Reserve(k []byte, n int) ([]byte, error) {
	if c.c == nil {
		if err := c.initCursor(); err != nil {
			return nil, err
		}
	}

	return c.reserve(k, n)
}

func (c *LmdbCursor) deleteDupSort(key []byte) error {
	b := c.bucketCfg
	from, to := b.DupFromLen, b.DupToLen
	if len(key) != from && len(key) >= to {
		return fmt.Errorf("dupsort bucket: %s, can have keys of len==%d and len<%d. key: %x", c.bucketName, from, to, key)
	}

	if len(key) == from {
		_, v, err := c.getBothRange(key[:to], key[to:])
		if err != nil { // if key not found, or found another one - then nothing to delete
			if lmdb.IsNotFound(err) {
				return nil
			}
			return err
		}
		if !bytes.Equal(v[:from-to], key[to:]) {
			return nil
		}
		return c.delCurrent()
	}

	_, _, err := c.set(key)
	if err != nil {
		if lmdb.IsNotFound(err) {
			return nil
		}
		return err
	}

	return c.delCurrent()
}

func (c *LmdbCursor) PutNoOverwrite(key []byte, value []byte) error {
	if len(key) == 0 {
		return fmt.Errorf("lmdb doesn't support empty keys. bucket: %s", c.bucketName)
	}
	if c.c == nil {
		if err := c.initCursor(); err != nil {
			return err
		}
	}

	if c.bucketCfg.AutoDupSortKeysConversion {
		panic("not implemented")
	}

	return c.putNoOverwrite(key, value)
}

func (c *LmdbCursor) Put(key []byte, value []byte) error {
	if len(key) == 0 {
		return fmt.Errorf("lmdb doesn't support empty keys. bucket: %s", c.bucketName)
	}
	if c.c == nil {
		if err := c.initCursor(); err != nil {
			return err
		}
	}

	b := c.bucketCfg
	if b.AutoDupSortKeysConversion {
		return c.putDupSort(key, value)
	}

	return c.put(key, value)
}

func (c *LmdbCursor) putDupSort(key []byte, value []byte) error {
	b := c.bucketCfg
	from, to := b.DupFromLen, b.DupToLen
	if len(key) != from && len(key) >= to {
		return fmt.Errorf("dupsort bucket: %s, can have keys of len==%d and len<%d. key: %x", c.bucketName, from, to, key)
	}

	if len(key) != from {
		defer lmdbPutDirectTimer.UpdateSince(time.Now())

		err := c.putNoOverwrite(key, value)
		if err != nil {
			if lmdb.IsKeyExists(err) {
				return c.putCurrent(key, value)
			}
			return err
		}
		return nil
	}

	defer lmdbPutRewriteTimer.UpdateSince(time.Now())

	value = append(key[to:], value...)
	key = key[:to]
	_, v, err := c.getBothRange(key, value[:from-to])
	if err != nil { // if key not found, or found another one - then just insert
		if lmdb.IsNotFound(err) {
			return c.put(key, value)
		}
		return err
	}

	if bytes.Equal(v[:from-to], value[:from-to]) {
		if len(v) == len(value) { // in DupSort case lmdb.Current works only with values of same length
			return c.putCurrent(key, value)
		}
		err = c.delCurrent()
		if err != nil {
			return err
		}
	}

	return c.put(key, value)
}

func (c *LmdbCursor) PutCurrent(key []byte, value []byte) error {
	if len(key) == 0 {
		return fmt.Errorf("lmdb doesn't support empty keys. bucket: %s", c.bucketName)
	}
	if c.c == nil {
		if err := c.initCursor(); err != nil {
			return err
		}
	}

	b := c.bucketCfg
	if b.AutoDupSortKeysConversion && len(key) == b.DupFromLen {
		value = append(key[b.DupToLen:], value...)
		key = key[:b.DupToLen]
	}

	return c.putCurrent(key, value)
}

func (c *LmdbCursor) SeekExact(key []byte) ([]byte, []byte, error) {
	if c.c == nil {
		if err := c.initCursor(); err != nil {
			return []byte{}, nil, err
		}
	}
	defer lmdbSeekExactTimer.UpdateSince(time.Now())

	b := c.bucketCfg
	if b.AutoDupSortKeysConversion && len(key) == b.DupFromLen {
		from, to := b.DupFromLen, b.DupToLen
		k, v, err := c.getBothRange(key[:to], key[to:])
		if err != nil {
			if lmdb.IsNotFound(err) {
				return nil, nil, nil
			}
			return []byte{}, nil, err
		}
		if !bytes.Equal(key[to:], v[:from-to]) {
			return nil, nil, nil
		}
		return k, v[from-to:], nil
	}

	k, v, err := c.set(key)
	if err != nil {
		if lmdb.IsNotFound(err) {
			return nil, nil, nil
		}
		return []byte{}, nil, err
	}
	return k, v, nil
}

// Append - speedy feature of lmdb which is not part of KV interface.
// Cast your cursor to *LmdbCursor to use this method.
// Return error - if provided data will not sorted (or bucket have old records which mess with new in sorting manner).
func (c *LmdbCursor) Append(k []byte, v []byte) error {
	if len(k) == 0 {
		return fmt.Errorf("lmdb doesn't support empty keys. bucket: %s", c.bucketName)
	}

	if c.c == nil {
		if err := c.initCursor(); err != nil {
			return err
		}
	}
	b := c.bucketCfg
	if b.AutoDupSortKeysConversion {
		from, to := b.DupFromLen, b.DupToLen
		if len(k) != from && len(k) >= to {
			return fmt.Errorf("dupsort bucket: %s, can have keys of len==%d and len<%d. key: %x", c.bucketName, from, to, k)
		}

		if len(k) == from {
			v = append(k[to:], v...)
			k = k[:to]
		}
	}

	if b.Flags&lmdb.DupSort != 0 {
		return c.appendDup(k, v)
	}

	return c.append(k, v)
}

func (c *LmdbCursor) Close() {
	if c.c != nil {
		c.c.Close()
		//TODO: Find a better solution to avoid the leak?
		newCursors := make([]*lmdb.Cursor, len(c.tx.cursors)-1)
		i := 0
		for _, cc := range c.tx.cursors {
			if cc != c.c {
				newCursors[i] = cc
				i++
			}
		}
		c.tx.cursors = newCursors
		c.c = nil
	}
}

type LmdbDupSortCursor struct {
	*LmdbCursor
}

func (c *LmdbDupSortCursor) initCursor() error {
	if c.c != nil {
		return nil
	}

	if c.bucketCfg.AutoDupSortKeysConversion {
		return fmt.Errorf("class LmdbDupSortCursor not compatible with AutoDupSortKeysConversion buckets")
	}

	if c.bucketCfg.Flags&lmdb.DupSort == 0 {
		return fmt.Errorf("class LmdbDupSortCursor can be used only if bucket created with flag lmdb.DupSort")
	}

	return c.LmdbCursor.initCursor()
}

// Warning! this method doesn't check order of keys, it means you can insert key in wrong place of bucket
//	The key parameter must still be provided, and must match it.
//	If using sorted duplicates (#MDB_DUPSORT) the data item must still
//	sort into the same place. This is intended to be used when the
//	new data is the same size as the old. Otherwise it will simply
//	perform a delete of the old record followed by an insert.
func (c *LmdbDupSortCursor) PutCurrent(k, v []byte) error {
	panic("method is too dangerous, read docs")
}

// DeleteExact - does delete
func (c *LmdbDupSortCursor) DeleteExact(k1, k2 []byte) error {
	if c.c == nil {
		if err := c.initCursor(); err != nil {
			return err
		}
	}

	_, _, err := c.getBoth(k1, k2)
	if err != nil { // if key not found, or found another one - then nothing to delete
		if lmdb.IsNotFound(err) {
			return nil
		}
		return err
	}
	return c.delCurrent()
}

func (c *LmdbDupSortCursor) SeekBothExact(key, value []byte) ([]byte, []byte, error) {
	if c.c == nil {
		if err := c.initCursor(); err != nil {
			return []byte{}, nil, err
		}
	}

	k, v, err := c.getBoth(key, value)
	if err != nil {
		if lmdb.IsNotFound(err) {
			return nil, nil, nil
		}
		return []byte{}, nil, fmt.Errorf("in SeekBothExact: %w", err)
	}
	return k, v, nil
}

func (c *LmdbDupSortCursor) SeekBothRange(key, value []byte) ([]byte, []byte, error) {
	if c.c == nil {
		if err := c.initCursor(); err != nil {
			return []byte{}, nil, err
		}
	}

	k, v, err := c.getBothRange(key, value)
	if err != nil {
		if lmdb.IsNotFound(err) {
			return nil, nil, nil
		}
		return []byte{}, nil, fmt.Errorf("in SeekBothRange: %w", err)
	}
	return k, v, nil
}

func (c *LmdbDupSortCursor) FirstDup() ([]byte, error) {
	if c.c == nil {
		if err := c.initCursor(); err != nil {
			return nil, err
		}
	}

	v, err := c.firstDup()
	if err != nil {
		if lmdb.IsNotFound(err) {
			return nil, nil
		}
		return nil, fmt.Errorf("in FirstDup: %w", err)
	}
	return v, nil
}

// NextDup - iterate only over duplicates of current key
func (c *LmdbDupSortCursor) NextDup() ([]byte, []byte, error) {
	if c.c == nil {
		if err := c.initCursor(); err != nil {
			return []byte{}, nil, err
		}
	}

	k, v, err := c.nextDup()
	if err != nil {
		if lmdb.IsNotFound(err) {
			return nil, nil, nil
		}
		return []byte{}, nil, fmt.Errorf("in NextDup: %w", err)
	}
	return k, v, nil
}

// NextNoDup - iterate with skipping all duplicates
func (c *LmdbDupSortCursor) NextNoDup() ([]byte, []byte, error) {
	if c.c == nil {
		if err := c.initCursor(); err != nil {
			return []byte{}, nil, err
		}
	}

	k, v, err := c.nextNoDup()
	if err != nil {
		if lmdb.IsNotFound(err) {
			return nil, nil, nil
		}
		return []byte{}, nil, fmt.Errorf("in NextNoDup: %w", err)
	}
	return k, v, nil
}

func (c *LmdbDupSortCursor) PrevDup() ([]byte, []byte, error) {
	if c.c == nil {
		if err := c.initCursor(); err != nil {
			return []byte{}, nil, err
		}
	}

	k, v, err := c.prevDup()
	if err != nil {
		if lmdb.IsNotFound(err) {
			return nil, nil, nil
		}
		return []byte{}, nil, fmt.Errorf("in PrevDup: %w", err)
	}
	return k, v, nil
}

func (c *LmdbDupSortCursor) PrevNoDup() ([]byte, []byte, error) {
	if c.c == nil {
		if err := c.initCursor(); err != nil {
			return []byte{}, nil, err
		}
	}

	k, v, err := c.prevNoDup()
	if err != nil {
		if lmdb.IsNotFound(err) {
			return nil, nil, nil
		}
		return []byte{}, nil, fmt.Errorf("in PrevNoDup: %w", err)
	}
	return k, v, nil
}

func (c *LmdbDupSortCursor) LastDup(k []byte) ([]byte, error) {
	if c.c == nil {
		if err := c.initCursor(); err != nil {
			return nil, err
		}
	}

	v, err := c.lastDup(k)
	if err != nil {
		if lmdb.IsNotFound(err) {
			return nil, nil
		}
		return nil, fmt.Errorf("in LastDup: %w", err)
	}
	return v, nil
}

func (c *LmdbDupSortCursor) AppendDup(k []byte, v []byte) error {
	if c.c == nil {
		if err := c.initCursor(); err != nil {
			return err
		}
	}

	if err := c.appendDup(k, v); err != nil {
		return fmt.Errorf("in AppendDup: %w", err)
	}
	return nil
}

func (c *LmdbDupSortCursor) PutNoDupData(key, value []byte) error {
	if c.c == nil {
		if err := c.initCursor(); err != nil {
			return err
		}
	}
	if err := c.putNoDupData(key, value); err != nil {
		return fmt.Errorf("in PutNoDupData: %w", err)
	}

	return nil
}

// DeleteCurrentDuplicates - delete all of the data items for the current key.
func (c *LmdbDupSortCursor) DeleteCurrentDuplicates() error {
	if c.c == nil {
		if err := c.initCursor(); err != nil {
			return err
		}
	}
	if err := c.delNoDupData(); err != nil {
		return fmt.Errorf("in DeleteCurrentDuplicates: %w", err)
	}
	return nil
}

// Count returns the number of duplicates for the current key. See mdb_cursor_count
func (c *LmdbDupSortCursor) CountDuplicates() (uint64, error) {
	if c.c == nil {
		if err := c.initCursor(); err != nil {
			return 0, err
		}
	}
	res, err := c.c.Count()
	if err != nil {
		return 0, fmt.Errorf("in CountDuplicates: %w", err)
	}
	return res, nil
}

type LmdbDupFixedCursor struct {
	*LmdbDupSortCursor
}

func (c *LmdbDupFixedCursor) initCursor() error {
	if c.c != nil {
		return nil
	}

	if c.bucketCfg.Flags&lmdb.DupFixed == 0 {
		return fmt.Errorf("class LmdbDupSortCursor can be used only if bucket created with flag lmdb.DupSort")
	}

	return c.LmdbCursor.initCursor()
}

func (c *LmdbDupFixedCursor) GetMulti() ([]byte, error) {
	if c.c == nil {
		if err := c.initCursor(); err != nil {
			return nil, err
		}
	}
	_, v, err := c.c.Get(nil, nil, lmdb.GetMultiple)
	if err != nil {
		if lmdb.IsNotFound(err) {
			return nil, nil
		}
		return nil, err
	}
	return v, nil
}

func (c *LmdbDupFixedCursor) NextMulti() ([]byte, []byte, error) {
	if c.c == nil {
		if err := c.initCursor(); err != nil {
			return []byte{}, nil, err
		}
	}
	k, v, err := c.c.Get(nil, nil, lmdb.NextMultiple)
	if err != nil {
		if lmdb.IsNotFound(err) {
			return nil, nil, nil
		}
		return []byte{}, nil, err
	}
	return k, v, nil
}

func (c *LmdbDupFixedCursor) PutMulti(key []byte, page []byte, stride int) error {
	if c.c == nil {
		if err := c.initCursor(); err != nil {
			return err
		}
	}

	return c.c.PutMulti(key, page, stride, 0)
}<|MERGE_RESOLUTION|>--- conflicted
+++ resolved
@@ -601,11 +601,7 @@
 
 	if !tx.isSubTx && !tx.db.opts.readOnly && !tx.db.opts.inMem { // call fsync only after main transaction commit
 		fsyncTimer := time.Now()
-<<<<<<< HEAD
-		if err := tx.db.env.Sync(false); err != nil {
-=======
 		if err := tx.db.env.Sync(tx.flags&NoSync == 0); err != nil {
->>>>>>> 62ef744a
 			log.Warn("fsync after commit failed", "err", err)
 		}
 		fsyncTook := time.Since(fsyncTimer)
